--- conflicted
+++ resolved
@@ -383,14 +383,7 @@
         s += ['Vasp calculation directory:']
         s += ['---------------------------']
         s += ['  [[{self.directory}]]']
-        # Not yet implemented
-        # if hasattr(self, 'converged'):
-        #     s += ['  Converged: {self.converged}']
-        # try:
-        #     self.converged = self.read_convergence()
-        # except IOError:
-        #     # eg no outcar
-        #     self.converged = False
+        s += ['  Converged: {}'.format(self.results == {})]
 
         atoms = self.get_atoms()
         cell = atoms.get_cell()
@@ -421,22 +414,7 @@
         # Format stress output
         #########################
         stress = self.results.get('stress', [np.nan] * 6)
-<<<<<<< HEAD
-        if stress is not None:
-            s += ['  Stress:{:>6}{:>7}{:>7}'
-                  '{:>7}{:>7}{:>7}'.format('xx', 'yy', 'zz',
-                                           'yz', 'xz', 'xy')]
-            s += ['{:>15.3f}{:7.3f}{:7.3f}'
-                  '{:7.3f}{:7.3f}{:7.3f} GPa\n'.format(*stress)]
-        else:
-            s += ['  Stress was not computed\n']
-
-        # Format atoms output
-        s += ['  {:<4}{:<8}{:<3}{:^9}{:^9}{:^9}'
-              '{:>8}{:>18}'.format('ID', 'tag', 'sym',
-                                   'x', 'y', 'z', 'rmsF (eV/A)',
-                                   'constraints (F=Frozen)')]
-=======
+
         s += ['  Stress:{:>6}{:>7}{:>7}'
               '{:>7}{:>7}{:>7}'.format('xx', 'yy', 'zz',
                                        'yz', 'xz', 'xy')]
@@ -448,7 +426,6 @@
         s += ['  {:<4}{:<8}{:<3}{:^10}{:^10}{:^10}'
               '{:>14}'.format('ID', 'tag', 'sym',
                               'x', 'y', 'z', 'rmsF (eV/A)')]
->>>>>>> 08bdca6e
 
         from ase.constraints import FixAtoms, FixScaled
         constraints = [[None, None, None] for atom in atoms]
@@ -463,21 +440,7 @@
                                                       for atom in self.atoms]))
         for i, atom in enumerate(atoms):
             rms_f = np.sum(forces[i] ** 2) ** 0.5
-<<<<<<< HEAD
-            ts = ('  {:<4}{:<8}{:3}{:9.3f}{:9.3f}{:9.3f}'
-                  '{:>8.2f}'.format(i, atom.tag, atom.symbol,
-                                    atom.x, atom.y, atom.z,
-                                    rms_f))
-
-            ts += '      {0} {1} {2}'.format('F' if constraints[i][0]
-                                             is True else 'T',
-                                             'F' if constraints[i][1]
-                                             is True else 'T',
-                                             'F' if constraints[i][2]
-                                             is True else 'T')
-
-            s += [ts]
-=======
+
             s += ['  {:<4}{:<8}{:3}{:9.3f}{}{:9.3f}{}{:9.3f}{}'
                   '{:>10.2f}'.format(i, atom.tag, atom.symbol,
                                      atom.x,
@@ -491,7 +454,6 @@
                                      is True else ' ',
                                      rms_f)]
 
->>>>>>> 08bdca6e
         energy = self.results.get('energy', np.nan)
         s += ['  Potential energy: {:.4f} eV'.format(energy)]
 
